"""
Implementation of NoRGA, combining both the Task-Inference Instructor (TII)
training phase and the Parameter-Efficient Fine-Tuning (PEFT) phase into
a single unified class.

The behavior is controlled by the `train_tii_only` flag in the config.

1.  NoRGA (train_tii_only=True): Implements the first stage of training.
    Its goal is to train a "Task-Inference Instructor" model that can predict
    which task an input image belongs to.

2.  NoRGA (train_tii_only=False): Implements the second stage (PEFT). It
    loads the model trained in the first stage as a frozen expert to guide
    prompt selection during the actual continual learning process.
"""
import os
import torch
import torch.nn as nn
import torch.nn.functional as F
from torch.distributions.multivariate_normal import MultivariateNormal
import torch.optim as optim
from timm.models import create_model
import numpy as np

from .finetune import Finetune

class EPrompt(nn.Module):
    def __init__(self, length=5, embed_dim=768, embedding_key='mean', prompt_init='uniform', prompt_pool=False, 
                 prompt_key=False, pool_size=None, top_k=None, batchwise_prompt=False, prompt_key_init='uniform',
                 num_layers=1, use_prefix_tune_for_e_prompt=False, num_heads=-1, same_key_value=False,):
        super().__init__()

        self.length = length
        self.prompt_pool = prompt_pool
        self.embedding_key = embedding_key
        self.prompt_init = prompt_init
        self.prompt_key = prompt_key
        self.pool_size = pool_size
        self.top_k = top_k
        self.batchwise_prompt = batchwise_prompt
        self.num_layers = num_layers
        self.use_prefix_tune_for_e_prompt = use_prefix_tune_for_e_prompt
        self.num_heads = num_heads
        self.same_key_value = same_key_value

        if self.prompt_pool:
            # user prefix style
            if self.use_prefix_tune_for_e_prompt:
                assert embed_dim % self.num_heads == 0
                if self.same_key_value:
                    prompt_pool_shape = (self.num_layers, 1, self.pool_size, self.length, 
                                        self.num_heads, embed_dim // self.num_heads)

                    if prompt_init == 'zero':
                        self.prompt = nn.Parameter(torch.zeros(prompt_pool_shape))
                    elif prompt_init == 'uniform':
                        self.prompt = nn.Parameter(torch.randn(prompt_pool_shape))
                        nn.init.uniform_(self.prompt, -1, 1)
                    self.prompt = self.prompt.repeat(1, 2, 1, 1, 1, 1)
                else:
                    prompt_pool_shape = (self.num_layers, 2, self.pool_size, self.length, 
                                        self.num_heads, embed_dim // self.num_heads)
                    
                    act_scale_shape = (self.num_layers, 2, 1, 1)

                    if prompt_init == 'zero':
                        self.prompt = nn.Parameter(torch.zeros(prompt_pool_shape))
                    elif prompt_init == 'uniform':
                        self.prompt = nn.Parameter(torch.randn(prompt_pool_shape))
                        nn.init.uniform_(self.prompt, -1, 1)

                    self.act_scale = nn.Parameter(torch.ones(act_scale_shape))

            else:
                prompt_pool_shape = (self.num_layers, self.pool_size, self.length, embed_dim)  # TODO fix self.num_layers = 1
                if prompt_init == 'zero':
                    self.prompt = nn.Parameter(torch.zeros(prompt_pool_shape))
                elif prompt_init == 'uniform':
                    self.prompt = nn.Parameter(torch.randn(prompt_pool_shape))
                    nn.init.uniform_(self.prompt, -1, 1)
                    
        # if using learnable prompt keys
        if prompt_key:
            key_shape = (pool_size, embed_dim)
            if prompt_key_init == 'zero':
                self.prompt_key = nn.Parameter(torch.zeros(key_shape))
            elif prompt_key_init == 'uniform':
                self.prompt_key = nn.Parameter(torch.randn(key_shape))
                nn.init.uniform_(self.prompt_key, -1, 1)
        else:
            # else use mean of prompt as key
            # only compatible with prompt, not prefix
            prompt_mean = torch.mean(self.prompt, dim=[0, 2])
            self.prompt_key = prompt_mean 
            
    def l2_normalize(self, x, dim=None, epsilon=1e-12):
        """Normalizes a given vector or matrix."""
        square_sum = torch.sum(x ** 2, dim=dim, keepdim=True)
        x_inv_norm = torch.rsqrt(torch.maximum(square_sum, torch.tensor(epsilon, device=x.device)))
        return x * x_inv_norm
    
    def forward(self, x_embed, prompt_mask=None, prompt_idx=None, prompt_weight=None, prompt_momentum=0):
        assert prompt_mask is not None or prompt_idx is not None or prompt_weight is not None
        assert self.prompt_pool, "In HiDe-Prompt, 'prompt_pool' must be set to True"
        out = dict()
        if self.prompt_pool:
            idx = prompt_idx

            if self.batchwise_prompt and prompt_idx is not None:
                prompt_id, id_counts = torch.unique(prompt_idx, return_counts=True, sorted=True)
                
                if prompt_id.shape[0] < self.pool_size:
                    prompt_id = torch.cat([prompt_id, torch.full((self.pool_size - prompt_id.shape[0],), torch.min(prompt_idx.flatten()), device=prompt_id.device)])
                    id_counts = torch.cat([id_counts, torch.full((self.pool_size - id_counts.shape[0],), 0, device=id_counts.device)])
                _, major_idx = torch.topk(id_counts, k=self.top_k) # top_k
                major_prompt_id = prompt_id[major_idx] # top_k
                # expand to batch
                idx = major_prompt_id.expand(x_embed.shape[0], -1).contiguous()  # B, top_k
            
            if prompt_mask is not None:
                idx = prompt_mask  # B, top_k
            if idx is not None:
                out['prompt_idx'] = idx
            if self.use_prefix_tune_for_e_prompt:
                if prompt_weight is not None:
                    batched_prompt_raw = torch.einsum("bp,ndplhe->ndblhe", prompt_weight, self.prompt) # num_layers, 2, B, top_k, length, C
                    batched_prompt_raw = batched_prompt_raw.unsqueeze(3)
                    num_layers, dual, batch_size, top_k, length, num_heads, heads_embed_dim = batched_prompt_raw.shape
                    # print(top_k)
                    batched_prompt = batched_prompt_raw.reshape(
                        num_layers, batch_size, dual, top_k * length, num_heads, heads_embed_dim
                    )
                    batched_act_scale = self.act_scale
                elif prompt_momentum > 0 and prompt_mask is not None:
                    with torch.no_grad():
                        batched_prompt_momentum = self.prompt[:, :, 0:idx[0][0]].detach().clone().mean(2, keepdim=True).unsqueeze(2).repeat(1,1,idx.shape[0],1,1,1,1)
                    batched_prompt_raw = (1-prompt_momentum) * self.prompt[:, :, idx] + prompt_momentum * batched_prompt_momentum
                    num_layers, dual, batch_size, top_k, length, num_heads, heads_embed_dim = batched_prompt_raw.shape
                    batched_prompt = batched_prompt_raw.reshape(
                        num_layers, batch_size, dual, top_k * length, num_heads, heads_embed_dim
                    )

                    batched_act_scale = self.act_scale
                else:
                    batched_prompt_raw = self.prompt[:, :, idx]  # num_layers, B, top_k, length, C
                    num_layers, dual, batch_size, top_k, length, num_heads, heads_embed_dim = batched_prompt_raw.shape
                    batched_prompt = batched_prompt_raw.reshape(
                        num_layers, batch_size, dual, top_k * length, num_heads, heads_embed_dim
                    )
                    batched_act_scale = self.act_scale
            else:
                if prompt_weight is not None:
                    batched_prompt_raw = torch.einsum("bp,npld->nbpld", prompt_weight, self.prompt)
                    num_layers, batch_size, top_k, length, embed_dim = batched_prompt_raw.shape
                    batched_prompt = batched_prompt_raw.reshape(
                        num_layers, batch_size, top_k * length, embed_dim
                    )
                    batched_act_scale = self.act_scale
                else:
                    batched_prompt_raw = self.prompt[:, idx]
                    num_layers, batch_size, top_k, length, embed_dim = batched_prompt_raw.shape
                    batched_prompt = batched_prompt_raw.reshape(
                        num_layers, batch_size, top_k * length, embed_dim
                    )
                    batched_act_scale = self.act_scale
        
        out['batched_prompt'] = batched_prompt
        out['batched_act_scale'] = batched_act_scale

        return out
    
    def get_prompts(self, task_id=-1):
        """
        Return a copy of previous prompts and current prompt
        """

        if self.use_prefix_tune_for_e_prompt:
            with torch.no_grad():
                if task_id > 0:
                    previous_prompts = self.prompt[:, :, :task_id].detach().clone()
                else:
                    previous_prompts = None
            current_prompt = self.prompt[:, :, task_id].unsqueeze(2)
        else:
            with torch.no_grad():
                if task_id > 0:
                    previous_prompts = self.prompt[:, :task_id].detach().clone()
                else:
                    previous_prompts = None
            current_prompt = self.prompt[:, task_id].unsqueeze(1)

        return previous_prompts, current_prompt

class NoRGa_Attention(nn.Module):
    def __init__(self, dim, num_heads=8, qkv_bias=False, attn_drop=0., proj_drop=0.):
        super().__init__()
        assert dim % num_heads == 0, 'dim should be divisible by num_heads'
        self.num_heads = num_heads
        head_dim = dim // num_heads
        self.scale = head_dim ** -0.5

        self.qkv = nn.Linear(dim, dim * 3, bias=qkv_bias)
        self.attn_drop = nn.Dropout(attn_drop)
        self.proj = nn.Linear(dim, dim)
        self.proj_drop = nn.Dropout(proj_drop)

    def forward(self, x, prompt, act_scale, gate_act):
        B, N, C = x.shape

        qkv = self.qkv(x).reshape(B, N, 3, self.num_heads, C // self.num_heads).permute(2, 0, 3, 1, 4)
        q, k, v = qkv.unbind(0)   # make torchscript happy (cannot use tensor as tuple)


        if prompt is not None:
            # prefix key, value
            prompt = prompt.permute(1, 0, 3, 2, 4).contiguous() # 2, B, num_heads, prompt_length, C // num_heads

            key_prefix = prompt[0] # B, num_heads, prompt_length, embed_dim // num_heads
            value_prefix = prompt[1] # B, num_heads, prompt_length, embed_dim // num_heads

            # k = torch.cat([key_prefix, k], dim=2)
            v = torch.cat([value_prefix, v], dim=2)

            prompt_attn = (q @ key_prefix.transpose(-2, -1)) * self.scale # B, num_heads, N, prompt_length

            prompt_attn = (prompt_attn + gate_act(prompt_attn * act_scale[0]) * act_scale[1])

            attn = (q @ k.transpose(-2, -1)) * self.scale # B, num_heads, N, N
            attn = torch.cat([prompt_attn, attn], dim=-1)
        else:
            attn = (q @ k.transpose(-2, -1)) * self.scale

        attn = attn.softmax(dim=-1)  # B, num_heads, N, N + prompt_length

        attn = self.attn_drop(attn)

        x = (attn @ v).transpose(1, 2).reshape(B, N, C)
        x = self.proj(x)
        x = self.proj_drop(x)
        return x

class PreT_Attention(nn.Module):
    def __init__(self, dim, num_heads=8, qkv_bias=False, attn_drop=0., proj_drop=0.):
        super().__init__()
        assert dim % num_heads == 0, 'dim should be divisible by num_heads'
        self.num_heads = num_heads
        head_dim = dim // num_heads
        self.scale = head_dim ** -0.5

        self.qkv = nn.Linear(dim, dim * 3, bias=qkv_bias)
        self.attn_drop = nn.Dropout(attn_drop)
        self.proj = nn.Linear(dim, dim)
        self.proj_drop = nn.Dropout(proj_drop)

    def forward(self, x, prompt):

        B, N, C = x.shape

        qkv = self.qkv(x).reshape(B, N, 3, self.num_heads, C // self.num_heads).permute(2, 0, 3, 1, 4)
        q, k, v = qkv.unbind(0)   # make torchscript happy (cannot use tensor as tuple)

        # V: B, num_heads, N, C // num_heads

        ## Baseline ###
        if prompt is not None:
            # prefix key, value
            prompt = prompt.permute(1, 0, 3, 2, 4).contiguous() # 2, B, num_heads, prompt_length, C // num_heads

            key_prefix = prompt[0] # B, num_heads, prompt_length, embed_dim // num_heads
            value_prefix = prompt[1] # B, num_heads, prompt_length, embed_dim // num_heads

            k = torch.cat([key_prefix, k], dim=2)
            v = torch.cat([value_prefix, v], dim=2)

        attn = (q @ k.transpose(-2, -1)) * self.scale
        attn = attn.softmax(dim=-1)  # B, num_heads, N, N + prompt_length

        attn = self.attn_drop(attn)

        x = (attn @ v).transpose(1, 2).reshape(B, N, C)
        x = self.proj(x)
        x = self.proj_drop(x)
        return x

class NoRGA(Finetune):
    """
    NoRGA model class, adapted to fit the continual learning framework.
    It maintains two models:
    1. self.original_model: A frozen, standard ViT for reference features (distillation).
    2. self.network: A ViT with trainable prompts, which is the model being learned.
    """
    def __init__(self, backbone, feat_dim, num_class, **kwargs):
        super().__init__(backbone, feat_dim, num_class, **kwargs)
        self.kwargs = kwargs
        self.num_class = num_class
        self.train_tii_only = self.kwargs.get('train_tii_only', False)

        if self.train_tii_only:
            # --- STAGE 1: TII Initialization ---
            print("Initializing model in STAGE 1: Task-Inference Instructor (TII) Training Mode.")
            self.network = backbone
            self.original_model = None
        else:
            # --- STAGE 2: PEFT Initialization ---
            print("Initializing model in STAGE 2: Parameter-Efficient Fine-Tuning (PEFT) Mode.")
            print(f"Creating NoRGA-Prompt model '{kwargs['model_name']}' using timm...")
            self.network = create_model(
                kwargs['model_name'],
                pretrained=kwargs.get('pretrained', True),
                num_classes=num_class,
                drop_rate=kwargs.get('drop_rate', 0.0),
                drop_path_rate=kwargs.get('drop_path_rate', 0.0),
                # drop_block_rate=kwargs.get('drop_path_rate', None),
                prompt_length=kwargs.get('length', 5),
                embedding_key=kwargs.get('embedding_key', 'cls'),
                prompt_init=kwargs.get('prompt_key_init', 'uniform'),
                prompt_pool=kwargs.get('prompt_pool', True),
                prompt_key=kwargs.get('prompt_key', True),
                pool_size=kwargs.get('size', 10),
                top_k=kwargs.get('top_k', 1),
                batchwise_prompt=kwargs.get('batchwise_prompt', False),
                prompt_key_init=kwargs.get('prompt_key_init', 'uniform'),
                head_type=kwargs.get('head_type', 'token'),
                use_prompt_mask=kwargs.get('use_prompt_mask', False),
                use_g_prompt=kwargs.get('use_g_prompt', False),
                g_prompt_length=kwargs.get('g_prompt_length', 5),
                g_prompt_layer_idx=kwargs.get('g_prompt_layer_idx', []),
                use_prefix_tune_for_g_prompt=kwargs.get(u'se_prefix_tune_for_g_prompt', False),
                use_e_prompt=kwargs.get('use_e_prompt', True),
                e_prompt_layer_idx=kwargs.get('e_prompt_layer_idx', [0, 1, 2, 3, 4]),
                use_prefix_tune_for_e_prompt=kwargs.get('use_prefix_tune_for_e_prompt', True),
                same_key_value=kwargs.get('same_key_value', False),
                gate_act=kwargs.get('gate_act', 'tanh'),
            )

            # This model acts as the teacher for knowledge distillation.
            self.original_model = backbone

            # Freeze all parameters of the original reference model.
            for param in self.original_model.parameters():
                param.requires_grad = False

        self.cls_mean = {}
        self.cls_cov = {}
        self.target_task_map = None
        self.class_mask = None
            
    def before_task(self, task_idx, buffer, train_loader, test_loaders):
        """
        Called by the Trainer before starting a new task.
        Sets up model state and loss functions for the current task.
        """
        self.task_idx = task_idx
        self.network = self.network.to(self.device)
        if self.original_model:
            self.original_model = self.original_model.to(self.device)

        self.class_mask = train_loader.task_cls_map
        
        # Store class mask and task map for use in inference
        self.target_task_map = {v: k for k, v_list in self.class_mask.items() for v in v_list}

        # Freeze parts of the trainable model's backbone based on the config.
        if self.kwargs.get('freeze', []):
            for n, p in self.network.named_parameters():
                if n.startswith(tuple(self.kwargs['freeze'])):
                    p.requires_grad = False

        if not self.train_tii_only:
            self._load_tii_checkpoint(task_idx)
            self._transfer_prompts(task_idx)
        
        # # Define loss functions
        # self.loss_cls = nn.CrossEntropyLoss()
        # self.loss_distill = nn.MSELoss() 
        # self.distill_lambda = self.kwargs.get('distill_lambda', 1.0)
        # self.orth_lambda = self.kwargs.get('reg', 0.1) # Orthogonality loss weight

        self.loss_cls = nn.CrossEntropyLoss()
        self.orth_lambda = self.kwargs.get('reg', 0.1) # Orthogonality loss weight

    def observe(self, data):
        """
        The core training step for a single batch of data.
        Calculates the total loss and returns results.
        """
        if self.train_tii_only:
            return self._observe_tii(data)
        else:
            return self._observe_peft(data)

    def inference(self, data, task_id=None):
        """
        The inference/validation step.
        """
        if self.train_tii_only:
            return self._inference_tii(data, task_id)
        else:
            return self._inference_peft(data, task_id)

    def after_task(self, task_idx, buffer, train_loader, test_loaders):
        """
        Perform post-training steps: compute statistics and align classifier.
        """
        if self.train_tii_only:
            self._after_task_tii(task_idx, train_loader)
        else:
            self._after_task_peft(task_idx, train_loader)

    def get_parameters(self, config):
        """
        Provides parameter groups to the optimizer.
        """
        if self.train_tii_only:
            return self.network.parameters()
        else:
            if self.kwargs.get('larger_prompt_lr', False):
                prompt_params = [p for n, p in self.network.named_parameters() if 'prompt' in n and p.requires_grad]
                other_params = [p for n, p in self.network.named_parameters() if 'prompt' not in n and p.requires_grad]
                main_lr = config['optimizer']['kwargs']['lr']
                return [{'params': prompt_params, 'lr': main_lr}, {'params': other_params, 'lr': main_lr * 0.1}]
            else:
                return self.network.parameters()

    # -------------------------------------------------------------------
    # STAGE 1: TII-specific methods
    # -------------------------------------------------------------------
    def _observe_tii(self, data):
        x, y = data['image'].to(self.device), data['label'].to(self.device)
        
        # Get standard class logits
        output = self.network(x)
        logits = output['logits'] if isinstance(output, dict) else output

        # Mask out logits of classes not in the current task
        mask = self.class_mask[self.task_idx]
        not_mask = np.setdiff1d(np.arange(self.num_class), mask)
        not_mask = torch.tensor(not_mask, dtype=torch.int64).to(self.device)
        logits = logits.index_fill(dim=1, index=not_mask, value=float('-inf'))
        
        # Calculate standard classification loss
        loss = self.loss_cls(logits, y)
        
        pred = torch.argmax(logits, dim=1)
        acc = torch.sum(pred == y).item()
        return pred, acc / x.size(0), loss

    def _inference_tii(self, data, task_id=None):
        if task_id is None:
            task_id = self.task_idx
        x, y = data['image'].to(self.device), data['label'].to(self.device)
        
        with torch.no_grad():
            output = self.network(x)
            logits = output['logits'] if isinstance(output, dict) else output
        
        # Standard classification accuracy
        pred = torch.argmax(logits, dim=1)
        acc = torch.sum(pred == y).item()
        
        # Derived TII accuracy
        predicted_tasks = torch.tensor([self.target_task_map[v.item()] for v in pred]).to(self.device)
        ground_truth_tasks = torch.tensor([self.target_task_map[v.item()] for v in y]).to(self.device)
        tii_acc = torch.sum(predicted_tasks == ground_truth_tasks).item()

        # The Trainer expects a single accuracy value, so we return the primary one (classification acc).
        # We print the TII accuracy for observation.
        print(f"TII Accuracy on this batch: {tii_acc / x.size(0):.4f}")
        
        return pred, acc / x.size(0)

    def _after_task_tii(self, task_idx, train_loader):
        print('-' * 20)
        print(f'Post-processing for TII Task {task_idx + 1}')
        print('-' * 20)
        
        # TII stage also computes statistics and performs classifier alignment
        self._compute_mean_and_cov(train_loader, task_idx)
        if task_idx > 0:
            self._train_classifier_alignment(task_idx)

        save_path = self.kwargs.get('save_path', './output/norga/')
        save_dir = os.path.join(save_path, 'checkpoints')
        if not os.path.exists(save_dir):
            os.makedirs(save_dir)
        checkpoint_path = os.path.join(save_dir, f'task{task_idx}_tii_checkpoint.pth')
        torch.save(self.network.state_dict(), checkpoint_path)
        print(f"================ TII Model for Task {task_idx} saved to {checkpoint_path} ================")

    # -------------------------------------------------------------------
    # STAGE 2: PEFT-specific methods
    # -------------------------------------------------------------------
    def _load_tii_checkpoint(self, task_id):
        tii_base_path = self.kwargs.get('trained_original_model_path')
        if tii_base_path:
            checkpoint_path = os.path.join(tii_base_path, f'task{task_id}_tii_checkpoint.pth')
            if os.path.exists(checkpoint_path):
                print(f"Loading TII checkpoint for Task {task_id} from: {checkpoint_path}")
                tii_state_dict = torch.load(checkpoint_path, map_location=self.device)
                self.original_model.load_state_dict(tii_state_dict)
            else:
                print(f"Warning: TII checkpoint for Task {task_id} not found at {checkpoint_path}. Using previous TII model.")
        else:
            print("Warning: TII checkpoint not set. Check your config.")

    def _transfer_prompts(self, task_id):
        if task_id > 0:
            print(f"Transferring prompts from Task {task_id - 1} to Task {task_id}")
            top_k = self.kwargs.get('top_k', 1)
            use_prefix = self.kwargs.get('use_prefix_tune_for_e_prompt', False)
            pool_size = self.kwargs.get('size', 0)
            prev_start, prev_end = (task_id - 1) * top_k, task_id * top_k
            cur_start, cur_end = prev_end, (task_id + 1) * top_k
            if cur_end > pool_size:
                print("Warning: Prompt pool size is not large enough for all tasks. Skipping prompt transfer.")
                return
            with torch.no_grad():
                if use_prefix:
                    prev_idx, cur_idx = (slice(None), slice(None), slice(prev_start, prev_end)), (slice(None), slice(None), slice(cur_start, cur_end))
                else:
                    prev_idx, cur_idx = (slice(None), slice(prev_start, prev_end)), (slice(None), slice(cur_start, cur_end))
                self.network.e_prompt.prompt.grad.zero_()
                self.network.e_prompt.prompt[cur_idx] = self.network.e_prompt.prompt[prev_idx]

    def _observe_peft(self, data):
        x, y = data['image'].to(self.device), data['label'].to(self.device)
        prompt_id = self.task_idx * torch.ones(x.shape[0], dtype=torch.int64).to(self.device).unsqueeze(-1)
        output = self.network(x, task_id=self.task_idx, prompt_id=prompt_id, train=True)
        logits, features_curr = output['logits'], output['pre_logits']
        # --- Loss Calculation ---
        mask = self.class_mask[self.task_idx]
        not_mask = np.setdiff1d(np.arange(self.num_class), mask)
        not_mask = torch.tensor(not_mask, dtype=torch.int64).to(self.device)
        masked_logits = logits.index_fill(dim=1, index=not_mask, value=float('-inf'))

        loss_c = self.loss_cls(masked_logits, y)
        loss_o = self._orth_loss(features_curr, y)
        total_loss = loss_c + self.orth_lambda * loss_o

        pred = torch.argmax(logits, dim=1)
        acc = torch.sum(pred == y).item()
        return pred, acc / x.size(0), total_loss

    def _inference_peft(self, data, task_id=None):
        if task_id is None: task_id = self.task_idx
        x, y = data['image'].to(self.device), data['label'].to(self.device)
        with torch.no_grad():
            # --- Stage 1: Predict prompt_id using the original_model ---
            pretrain_features = self.original_model.forward_features(x)['x']
            pretrain_logits = self.original_model.head(pretrain_features[:, 0])
            # Mask logits to only include classes seen so far
            mask = [cls for i in range(task_id + 1) for cls in self.class_mask[i]]
            not_mask = np.setdiff1d(np.arange(self.num_class), mask)
            not_mask = torch.tensor(not_mask, dtype=torch.int64).to(self.device)
            pretrain_logits = pretrain_logits.index_fill(dim=1, index=not_mask, value=float('-inf'))
            # Predict class and map it to a task_id, which becomes the prompt_id
            predicted_cls = torch.max(pretrain_logits, dim=1)[1]
            prompt_id = torch.tensor([self.target_task_map[v.item()] for v in predicted_cls], device=self.device).unsqueeze(-1)
            # --- Stage 2: Get final classification using the predicted prompt_id ---
            output = self.network(x, task_id=task_id, prompt_id=prompt_id)
        logits = output['logits']
        pred = torch.argmax(logits, dim=1)
        acc = torch.sum(pred == y).item()
        return pred, acc / x.size(0)

    def _after_task_peft(self, task_idx, train_loader):
        print('-' * 20)
        print(f'Post-processing for PEFT Task {task_idx + 1}')
        print('-' * 20)
        self._compute_mean_and_cov(train_loader, task_idx)
        prompt_momentum = self.kwargs.get('prompt_momentum', 0.01)
        if prompt_momentum > 0 and task_idx > 0:
            print(f"Applying prompt momentum ({prompt_momentum}) to Task {task_idx} prompts.")
            with torch.no_grad():
                use_prefix = self.kwargs.get('use_prefix_tune_for_e_prompt', False)
                if use_prefix:
                    # Shape: [layers, 2, pool_size, length, ...] -> Index on dim 2
                    current_prompt = self.network.e_prompt.prompt[:, :, task_idx].detach().clone()
                    past_prompts_mean = self.network.e_prompt.prompt[:, :, 0:task_idx].detach().clone().mean(dim=2)
                    new_prompt = (1 - prompt_momentum) * current_prompt + prompt_momentum * past_prompts_mean
                    self.network.e_prompt.prompt[:, :, task_idx].copy_(new_prompt)
                else:
                    # Shape: [layers, pool_size, length, ...] -> Index on dim 1
                    current_prompt = self.network.e_prompt.prompt[:, task_idx].detach().clone()
                    past_prompts_mean = self.network.e_prompt.prompt[:, 0:task_idx].detach().clone().mean(dim=1)
                    new_prompt = (1 - prompt_momentum) * current_prompt + prompt_momentum * past_prompts_mean
                    self.network.e_prompt.prompt[:, task_idx].copy_(new_prompt)
        if task_idx > 0:
            self._train_classifier_alignment(task_idx)
        
        save_path = self.kwargs.get('save_path', './output/norga/')
        save_dir = os.path.join(save_path, 'checkpoints')
        if not os.path.exists(save_dir): os.makedirs(save_dir)
        checkpoint_path = os.path.join(save_dir, f'task{task_idx}_peft_checkpoint.pth')
        torch.save(self.network.state_dict(), checkpoint_path)
        print(f"================ PEFT Model for Task {task_idx} saved to {checkpoint_path} ================")

    # -------------------------------------------------------------------
    # Shared Helper Methods
    # -------------------------------------------------------------------
    def _orth_loss(self, features, targets):
<<<<<<< HEAD
            """
            Calculates orthogonality loss to encourage feature separation.
            """
            if not self.cls_mean: # Only apply after first task
                sim = torch.matmul(features, features.t()) / 0.8
                loss = F.cross_entropy(sim, torch.arange(features.shape[0]).long().to(self.device))
                return loss
            
            # Combine stored class means with current batch features
            sample_mean = torch.stack(list(self.cls_mean.values()), dim=0).to(self.device)
            M = torch.cat([sample_mean, features], dim=0)
            # Calculate similarity matrix and cross-entropy loss against identity
            sim = torch.matmul(M, M.t()) / 0.8 # Temperature scaling
            loss = F.cross_entropy(sim, torch.arange(sim.shape[0]).long().to(self.device))
            return loss
=======
        if not self.cls_mean or self.task_idx == 0:
            return 0.
    
        # 只考虑当前任务类别的特征
        current_classes = self.class_mask[self.task_idx]
        mask = torch.isin(targets, torch.tensor(current_classes).to(self.device))
        features = features[mask]
    
        if features.nelement() == 0:
            return 0.
    
        # 计算类内紧凑性和类间分离性
        intra_loss = 0.
        for cls in current_classes:
            cls_features = features[targets[mask] == cls]
            if len(cls_features) > 1:
                intra_loss += torch.var(cls_features, dim=0).mean()
    
        # 添加类间分离约束
        inter_loss = 0.
        if len(current_classes) > 1:
            means = []
            for cls in current_classes:
                means.append(features[targets[mask] == cls].mean(dim=0))
        
            means = torch.stack(means)
            center = means.mean(dim=0)
            inter_loss = F.mse_loss(means, center.expand_as(means))
    
        return intra_loss + inter_loss
>>>>>>> 7be5cf96

    @torch.no_grad()
    def _compute_mean_and_cov(self, data_loader, task_id):
        """
        Computes and stores the mean and covariance of features for the current task's classes.
        """
        self.network.eval()
        print("Computing feature statistics for new classes...")
        
        features_per_class = {}

        # 1. Iterate through the dataloader and extract features for each image.
        for batch in data_loader:
            images = batch['image'].to(self.device)
            labels = batch['label'].to(self.device)
            
            # Get pre-logit features from the network
            # Note: 'train=True' is used here to match the feature distribution during training
            features = self.network(images, task_id=task_id, train=True)['pre_logits']

            # 2. Group the extracted features by their class label.
            for i in range(len(labels)):
                l = labels[i].item()
                if l not in features_per_class:
                    features_per_class[l] = []
                # Detach and move to CPU to save GPU memory
                features_per_class[l].append(features[i].cpu())

        # 3. For each class, concatenate the features and compute statistics.
        for cls_id, features_list in features_per_class.items():
            if cls_id in self.cls_mean: continue # Skip if already computed
            
            features_tensor = torch.stack(features_list)
            
            self.cls_mean[cls_id] = features_tensor.mean(dim=0)
            self.cls_cov[cls_id] = torch.cov(features_tensor.T) + (torch.eye(features_tensor.shape[1]) * 1e-4)
            
        print("Statistics computation complete.")

    def _train_classifier_alignment(self, task_id):
        """
        Fine-tunes the classifier head using synthetically generated data.
        """
        print("Starting classifier alignment...")
        self.network.train() # Set to train mode, but only head will be trained.
        
        # Only train the classifier head
        param_list = [p for n, p in self.network.named_parameters() if 'head' in n and p.requires_grad]
        optimizer = optim.SGD(param_list, lr=self.kwargs.get('ca_lr', 0.005), momentum=0.9, weight_decay=5e-4)
        scheduler = optim.lr_scheduler.CosineAnnealingLR(optimizer, T_max=self.kwargs.get('crct_epochs', 80))
        
        for epoch in range(self.kwargs.get('crct_epochs', 80)):
            # Sample synthetic features from the learned distributions
            inputs, targets = self._sample_data(task_id)
            
            # The model's forward pass has an 'fc_only' flag for this purpose
            outputs = self.network(inputs, fc_only=True)
            logits = outputs['logits']
            
            loss = self.loss_cls(logits, targets)
            
            optimizer.zero_grad()
            loss.backward()
            optimizer.step()
            scheduler.step()
            
            if (epoch + 1) % 20 == 0:
                acc = (logits.argmax(1) == targets).float().mean()
                print(f"Classifier Alignment Epoch [{epoch+1}/{self.kwargs.get('crct_epochs', 80)}] => Loss: {loss.item():.4f}, Acc: {acc:.4f}")
        print("Classifier alignment complete.")

    def _sample_data(self, task_id):
        """
        Generates synthetic feature data from stored class statistics.
        """
        num_samples_per_cls = 50 # Number of synthetic samples per class
        all_data = []
        all_labels = []

        for i in range(task_id + 1):
            for cls_id in self.class_mask[i]:
                mean = self.cls_mean[cls_id].to(self.device)
                cov = self.cls_cov[cls_id].to(self.device)
                m = MultivariateNormal(mean.float(), cov.float())
                
                sampled_data = m.sample(sample_shape=(num_samples_per_cls,))
                all_data.append(sampled_data)
                all_labels.extend([cls_id] * num_samples_per_cls)
        
        return torch.cat(all_data, dim=0), torch.tensor(all_labels).long().to(self.device)<|MERGE_RESOLUTION|>--- conflicted
+++ resolved
@@ -599,54 +599,21 @@
     # Shared Helper Methods
     # -------------------------------------------------------------------
     def _orth_loss(self, features, targets):
-<<<<<<< HEAD
-            """
-            Calculates orthogonality loss to encourage feature separation.
-            """
-            if not self.cls_mean: # Only apply after first task
-                sim = torch.matmul(features, features.t()) / 0.8
-                loss = F.cross_entropy(sim, torch.arange(features.shape[0]).long().to(self.device))
-                return loss
-            
-            # Combine stored class means with current batch features
-            sample_mean = torch.stack(list(self.cls_mean.values()), dim=0).to(self.device)
-            M = torch.cat([sample_mean, features], dim=0)
-            # Calculate similarity matrix and cross-entropy loss against identity
-            sim = torch.matmul(M, M.t()) / 0.8 # Temperature scaling
-            loss = F.cross_entropy(sim, torch.arange(sim.shape[0]).long().to(self.device))
+        """
+        Calculates orthogonality loss to encourage feature separation.
+        """
+        if not self.cls_mean: # Only apply after first task
+            sim = torch.matmul(features, features.t()) / 0.8
+            loss = F.cross_entropy(sim, torch.arange(features.shape[0]).long().to(self.device))
             return loss
-=======
-        if not self.cls_mean or self.task_idx == 0:
-            return 0.
-    
-        # 只考虑当前任务类别的特征
-        current_classes = self.class_mask[self.task_idx]
-        mask = torch.isin(targets, torch.tensor(current_classes).to(self.device))
-        features = features[mask]
-    
-        if features.nelement() == 0:
-            return 0.
-    
-        # 计算类内紧凑性和类间分离性
-        intra_loss = 0.
-        for cls in current_classes:
-            cls_features = features[targets[mask] == cls]
-            if len(cls_features) > 1:
-                intra_loss += torch.var(cls_features, dim=0).mean()
-    
-        # 添加类间分离约束
-        inter_loss = 0.
-        if len(current_classes) > 1:
-            means = []
-            for cls in current_classes:
-                means.append(features[targets[mask] == cls].mean(dim=0))
-        
-            means = torch.stack(means)
-            center = means.mean(dim=0)
-            inter_loss = F.mse_loss(means, center.expand_as(means))
-    
-        return intra_loss + inter_loss
->>>>>>> 7be5cf96
+        
+        # Combine stored class means with current batch features
+        sample_mean = torch.stack(list(self.cls_mean.values()), dim=0).to(self.device)
+        M = torch.cat([sample_mean, features], dim=0)
+        # Calculate similarity matrix and cross-entropy loss against identity
+        sim = torch.matmul(M, M.t()) / 0.8 # Temperature scaling
+        loss = F.cross_entropy(sim, torch.arange(sim.shape[0]).long().to(self.device))
+        return loss
 
     @torch.no_grad()
     def _compute_mean_and_cov(self, data_loader, task_id):
