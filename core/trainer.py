--- conflicted
+++ resolved
@@ -246,16 +246,10 @@
         acc_table = np.zeros((self.task_num, self.task_num)) # A numpy array with shape [task_num, task_num], where [i, j] is acc of model on task j after learning task i
         bwt_list, frgt_list = [], []
         
-<<<<<<< HEAD
         if self.config["classifier"]["name"] == 'RAPF':
             # classes_names = sorted(os.listdir(os.path.join(self.config["data_root"], "train")))
             # self.model.model.classes_names = classes_names
             self.model.model.classes_names = self.train_loader.cls_map
-=======
-        if method_name == 'RAPF':
-            classes_names = sorted(os.listdir(os.path.join(self.config["data_root"], "train")))
-            self.model.model.classes_names = classes_names
->>>>>>> b4c73458
 
         for task_idx in range(self.task_num):
             self.task_idx = task_idx
